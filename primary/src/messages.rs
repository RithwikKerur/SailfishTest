use crate::batch_maker::Transaction;
// Copyright(C) Facebook, Inc. and its affiliates.
use crate::error::{DagError, DagResult};
use crate::primary::Round;
use blsttc::{PublicKeyShareG2, SignatureShareG1};
use config::{Committee, WorkerId};
<<<<<<< HEAD
use crypto::{combine_key_from_ids, remove_pubkeys, BlsSignatureService, Digest, Hash, PublicKey, Signature, SignatureService};
use blsttc::{PublicKeyShareG2,SignatureShareG1};
=======
use crypto::{
    combine_key_from_ids, BlsSignatureService, Digest, Hash, PublicKey, Signature, SignatureService,
};
>>>>>>> 9f909837
use ed25519_dalek::Digest as _;
use ed25519_dalek::Sha512;
use serde::{Deserialize, Serialize};
use std::collections::{BTreeMap, BTreeSet, HashSet};
use std::convert::TryInto;
use std::fmt;

#[derive(Clone, Serialize, Deserialize, Default)]
pub struct Header {
    pub author: PublicKey,
    pub round: Round,
    pub payload: Vec<Transaction>,
    pub parents: BTreeSet<Digest>,
    pub id: Digest,
    pub signature: Signature,
    pub timeout_cert: TimeoutCert,
    pub no_vote_cert: NoVoteCert,
}

impl Header {
    pub async fn new(
        author: PublicKey,
        round: Round,
        payload: Vec<Transaction>,
        parents: BTreeSet<Digest>,
        timeout_cert: TimeoutCert,
        no_vote_cert: NoVoteCert,
        signature_service: &mut SignatureService,
    ) -> Self {
        let header = Self {
            author,
            round,
            payload,
            parents,
            id: Digest::default(),
            signature: Signature::default(),
            timeout_cert,
            no_vote_cert,
        };
        let id = header.digest();
        let signature = signature_service.request_signature(id.clone()).await;
        Self {
            id,
            signature,
            ..header
        }
    }

    pub fn verify(&self, committee: &Committee) -> DagResult<()> {
        // Ensure the header id is well formed.
        ensure!(self.digest() == self.id, DagError::InvalidHeaderId);

        // Ensure the authority has voting rights.
        let voting_rights = committee.stake(&self.author);
        ensure!(voting_rights > 0, DagError::UnknownAuthority(self.author));

        // Check the signature.
        self.signature
            .verify(&self.id, &self.author)
            .map_err(DagError::from)

        // Check if pointer to prev leader exists
    }
}

impl Hash for Header {
    fn digest(&self) -> Digest {
        let mut hasher = Sha512::new();
        hasher.update(&self.author);
        hasher.update(self.round.to_le_bytes());
        for x in &self.payload {
            hasher.update(x);
        }
        for x in &self.parents {
            hasher.update(x);
        }
        Digest(hasher.finalize().as_slice()[..32].try_into().unwrap())
    }
}

impl fmt::Debug for Header {
    fn fmt(&self, f: &mut fmt::Formatter) -> Result<(), fmt::Error> {
        write!(f, "{}: B{}({})", self.id, self.round, self.author,)
    }
}

impl fmt::Display for Header {
    fn fmt(&self, f: &mut fmt::Formatter) -> Result<(), fmt::Error> {
        write!(f, "B{}({})", self.round, self.author)
    }
}

#[derive(Clone, Serialize, Deserialize)]
pub struct Timeout {
    pub round: Round,
    pub author: PublicKey,
    pub signature: Signature,
}

impl Timeout {
    pub async fn new(
        round: Round,
        author: PublicKey,
        signature_service: &mut SignatureService,
    ) -> Self {
        let timeout = Self {
            round,
            author,
            signature: Signature::default(),
        };
        let signature = signature_service.request_signature(timeout.digest()).await;
        Self {
            signature,
            ..timeout
        }
    }

    pub fn verify(&self, committee: &Committee) -> DagResult<()> {
        // Ensure the authority has voting rights.
        ensure!(
            committee.stake(&self.author) > 0,
            DagError::UnknownAuthority(self.author)
        );

        // Check the signature.
        self.signature
            .verify(&self.digest(), &self.author)
            .map_err(DagError::from)
    }
}

impl Hash for Timeout {
    fn digest(&self) -> Digest {
        let mut hasher = Sha512::new();
        hasher.update(self.round.to_le_bytes());
        hasher.update(&self.author);
        Digest(hasher.finalize().as_slice()[..32].try_into().unwrap())
    }
}

impl fmt::Debug for Timeout {
    fn fmt(&self, f: &mut fmt::Formatter) -> Result<(), fmt::Error> {
        write!(f, "Timeout: R{}({})", self.round, self.author,)
    }
}

impl fmt::Display for Timeout {
    fn fmt(&self, f: &mut fmt::Formatter) -> Result<(), fmt::Error> {
        write!(f, "Round {} Timeout by {}", self.round, self.author)
    }
}

#[derive(Clone, Serialize, Deserialize)]
pub struct NoVoteMsg {
    pub round: Round,
    pub author: PublicKey,
    pub signature: Signature,
}

impl NoVoteMsg {
    pub async fn new(
        round: Round,
        author: PublicKey,
        signature_service: &mut SignatureService,
    ) -> Self {
        let msg = Self {
            round,
            author,
            signature: Signature::default(),
        };
        let signature = signature_service.request_signature(msg.digest()).await;
        Self { signature, ..msg }
    }

    pub fn verify(&self, committee: &Committee) -> DagResult<()> {
        // Ensure the authority has voting rights.
        ensure!(
            committee.stake(&self.author) > 0,
            DagError::UnknownAuthority(self.author)
        );

        // Check the signature.
        self.signature
            .verify(&self.digest(), &self.author)
            .map_err(DagError::from)
    }
}

impl Hash for NoVoteMsg {
    fn digest(&self) -> Digest {
        let mut hasher = Sha512::new();
        hasher.update(self.round.to_le_bytes());
        hasher.update(&self.author);
        Digest(hasher.finalize().as_slice()[..32].try_into().unwrap())
    }
}

impl fmt::Debug for NoVoteMsg {
    fn fmt(&self, f: &mut fmt::Formatter) -> Result<(), fmt::Error> {
        write!(f, "NoVoteMsg: R{}({})", self.round, self.author,)
    }
}

#[derive(Clone, Serialize, Deserialize)]
pub struct Vote {
    pub id: Digest,
    pub round: Round,
    pub origin: PublicKey,
    pub author: PublicKey,
    pub signature: SignatureShareG1,
}

impl Vote {
    pub async fn new(
        header: &Header,
        author: &PublicKey,
        bls_signature_service: &mut BlsSignatureService,
    ) -> Self {
        let vote = Self {
            id: header.digest(),
            round: header.round,
            origin: header.author,
            author: *author,
            signature: SignatureShareG1::default(),
        };
        let signature = bls_signature_service.request_signature(vote.digest()).await;
        Self { signature, ..vote }
    }

    pub fn verify(&self, committee: &Committee) -> DagResult<()> {
        // Ensure the authority has voting rights.
        ensure!(
            committee.stake(&self.author) > 0,
            DagError::UnknownAuthority(self.author)
        );

        let author_bls = committee.get_bls_public_g2(&self.author);

        // Check the signature.
        SignatureShareG1::verify_batch(&self.digest().0, &author_bls, &self.signature)
            .map_err(DagError::from)
    }
}

impl Hash for Vote {
    fn digest(&self) -> Digest {
        let mut hasher = Sha512::new();
        hasher.update(&self.id);
        hasher.update(self.round.to_le_bytes());
        hasher.update(&self.origin);
        Digest(hasher.finalize().as_slice()[..32].try_into().unwrap())
    }
}

impl fmt::Debug for Vote {
    fn fmt(&self, f: &mut fmt::Formatter) -> Result<(), fmt::Error> {
        write!(
            f,
            "{}: V{}({}, {})",
            self.digest(),
            self.round,
            self.author,
            self.id
        )
    }
}

#[derive(Clone, Serialize, Deserialize, Default)]
pub struct TimeoutCert {
    pub round: Round,
    // Stores a list of public keys and their corresponding signatures.
    pub timeouts: Vec<(PublicKey, Signature)>,
}

impl TimeoutCert {
    pub fn new(round: Round) -> Self {
        Self {
            round,
            timeouts: Vec::new(),
        }
    }

    // Adds a timeout to the certificate.
    pub fn add_timeout(&mut self, author: PublicKey, signature: Signature) -> DagResult<()> {
        // Ensure this public key hasn't already submitted a timeout for this round
        if self.timeouts.iter().any(|(pk, _)| *pk == author) {
            return Err(DagError::AuthorityReuse(author));
        }

        // Add the timeout to the list
        self.timeouts.push((author, signature));

        Ok(())
    }

    // Verifies the timeout certificate against the committee.
    pub fn verify(&self, committee: &Committee) -> DagResult<()> {
        let mut weight = 0;

        let mut used = HashSet::new();
        for (name, _) in self.timeouts.iter() {
            ensure!(!used.contains(name), DagError::AuthorityReuse(*name));
            let voting_rights = committee.stake(name);
            ensure!(voting_rights > 0, DagError::UnknownAuthority(*name));
            used.insert(*name);
            weight += voting_rights;
        }

        // Check if the accumulated weight meets the quorum threshold.
        ensure!(
            weight >= committee.quorum_threshold(),
            DagError::CertificateRequiresQuorum
        );

        Ok(())
    }
}

#[derive(Clone, Serialize, Deserialize, Default)]
pub struct NoVoteCert {
    pub round: Round,
    pub no_votes: Vec<(PublicKey, Signature)>,
}

impl NoVoteCert {
    pub fn new(round: Round) -> Self {
        Self {
            round,
            no_votes: Vec::new(),
        }
    }

    pub fn add_no_vote(&mut self, author: PublicKey, signature: Signature) -> DagResult<()> {
        if self.no_votes.iter().any(|(pk, _)| *pk == author) {
            return Err(DagError::AuthorityReuse(author));
        }

        self.no_votes.push((author, signature));

        Ok(())
    }

    pub fn verify(&self, committee: &Committee) -> DagResult<()> {
        let mut weight = 0;
        let mut used = HashSet::new();
        for (author, _) in &self.no_votes {
            ensure!(!used.contains(author), DagError::AuthorityReuse(*author));
            let voting_rights = committee.stake(author);
            ensure!(voting_rights > 0, DagError::UnknownAuthority(*author));
            used.insert(*author);
            weight += voting_rights;
        }

        ensure!(
            weight >= committee.quorum_threshold(),
            DagError::CertificateRequiresQuorum
        );

        Ok(())
    }
}

#[derive(Clone, Serialize, Deserialize, Default)]
pub struct Certificate {
    pub header_id: Digest,
    pub round: Round,
    pub origin: PublicKey,
    pub parents: BTreeSet<Digest>,
    pub votes: (Vec<u128>, SignatureShareG1),
}

impl Certificate {
    pub fn genesis(committee: &Committee) -> Vec<Self> {
        committee
            .authorities
            .keys()
            .map(|name| Self { ..Self::default() })
            .collect()
    }

<<<<<<< HEAD
    pub fn verify(&self, committee: &Committee,sorted_keys: &Vec<PublicKeyShareG2>, combined_pubkey: &PublicKeyShareG2) -> DagResult<()> {
=======
    pub fn verify(
        &self,
        committee: &Committee,
        sorted_keys: &Vec<PublicKeyShareG2>,
    ) -> DagResult<()> {
>>>>>>> 9f909837
        // Genesis certificates are always valid.
        if Self::genesis(committee).contains(self) {
            return Ok(());
        }

        // // Check the embedded header.
        // self.header.verify(committee)?;

        // // Ensure the certificate has a quorum.
        // let mut weight = 0;
        // let mut used = HashSet::new();
        // for (name, _) in self.votes.iter() {
        //     ensure!(!used.contains(name), DagError::AuthorityReuse(*name));
        //     let voting_rights = committee.stake(name);
        //     ensure!(voting_rights > 0, DagError::UnknownAuthority(*name));
        //     used.insert(*name);
        //     weight += voting_rights;
        // }
        // ensure!(
        //     weight >= committee.quorum_threshold(),
        //     DagError::CertificateRequiresQuorum
        // );

        let mut ids = Vec::new();
        for idx in 0..committee.size() {
            let x = idx / 128;
            let chunk = self.votes.0[x];
            let ridx = idx - x * 128;
            if chunk & 1 << ridx != 0 {
                ids.push(idx);
            }
        }
        // let pks: Vec<PublicKeyShareG2> = ids.iter().map(|i| sorted_keys[*i]).collect();
<<<<<<< HEAD
        let agg_pk = remove_pubkeys(&combined_pubkey, ids, &sorted_keys);
=======
        let agg_pk = combine_key_from_ids(ids, &sorted_keys);
>>>>>>> 9f909837

        SignatureShareG1::verify_batch(&self.digest().0, &agg_pk, &self.votes.1)
            .map_err(DagError::from)
    }

    pub fn round(&self) -> Round {
        self.round
    }

    pub fn origin(&self) -> PublicKey {
        self.origin
    }
}

impl Hash for Certificate {
    fn digest(&self) -> Digest {
        let mut hasher = Sha512::new();
        hasher.update(&self.header_id);
        hasher.update(self.round().to_le_bytes());
        hasher.update(&self.origin());
        Digest(hasher.finalize().as_slice()[..32].try_into().unwrap())
    }
}

impl fmt::Debug for Certificate {
    fn fmt(&self, f: &mut fmt::Formatter) -> Result<(), fmt::Error> {
        write!(
            f,
            "{}: C{}({}, {})",
            self.digest(),
            self.round(),
            self.origin(),
            self.header_id
        )
    }
}

impl PartialEq for Certificate {
    fn eq(&self, other: &Self) -> bool {
        let mut ret = self.header_id == other.header_id;
        ret &= self.round() == other.round();
        ret &= self.origin() == other.origin();
        ret
    }
}<|MERGE_RESOLUTION|>--- conflicted
+++ resolved
@@ -4,14 +4,10 @@
 use crate::primary::Round;
 use blsttc::{PublicKeyShareG2, SignatureShareG1};
 use config::{Committee, WorkerId};
-<<<<<<< HEAD
-use crypto::{combine_key_from_ids, remove_pubkeys, BlsSignatureService, Digest, Hash, PublicKey, Signature, SignatureService};
-use blsttc::{PublicKeyShareG2,SignatureShareG1};
-=======
 use crypto::{
-    combine_key_from_ids, BlsSignatureService, Digest, Hash, PublicKey, Signature, SignatureService,
+    combine_key_from_ids, remove_pubkeys, BlsSignatureService, Digest, Hash, PublicKey, Signature,
+    SignatureService,
 };
->>>>>>> 9f909837
 use ed25519_dalek::Digest as _;
 use ed25519_dalek::Sha512;
 use serde::{Deserialize, Serialize};
@@ -392,15 +388,12 @@
             .collect()
     }
 
-<<<<<<< HEAD
-    pub fn verify(&self, committee: &Committee,sorted_keys: &Vec<PublicKeyShareG2>, combined_pubkey: &PublicKeyShareG2) -> DagResult<()> {
-=======
     pub fn verify(
         &self,
         committee: &Committee,
         sorted_keys: &Vec<PublicKeyShareG2>,
+        combined_pubkey: &PublicKeyShareG2,
     ) -> DagResult<()> {
->>>>>>> 9f909837
         // Genesis certificates are always valid.
         if Self::genesis(committee).contains(self) {
             return Ok(());
@@ -434,11 +427,7 @@
             }
         }
         // let pks: Vec<PublicKeyShareG2> = ids.iter().map(|i| sorted_keys[*i]).collect();
-<<<<<<< HEAD
         let agg_pk = remove_pubkeys(&combined_pubkey, ids, &sorted_keys);
-=======
-        let agg_pk = combine_key_from_ids(ids, &sorted_keys);
->>>>>>> 9f909837
 
         SignatureShareG1::verify_batch(&self.digest().0, &agg_pk, &self.votes.1)
             .map_err(DagError::from)
