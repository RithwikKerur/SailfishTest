// Copyright(C) Facebook, Inc. and its affiliates.
use crate::aggregators::{
    CertificatesAggregator, NoVoteAggregator, TimeoutAggregator, VotesAggregator,
};
use crate::error::{DagError, DagResult};
use crate::messages::{
    Certificate, HeaderInfo, HeaderInfoWithCertificate, HeaderWithCertificate, NoVoteCert,
    NoVoteMsg, Timeout, TimeoutCert, Vote,
};
use crate::primary::{ConsensusMessage, HeaderMessage, HeaderType, PrimaryMessage, Round};
use crate::synchronizer::Synchronizer;
use async_recursion::async_recursion;
use blsttc::PublicKeyShareG2;
use bytes::Bytes;
use config::{Clan, Committee};
use crypto::{BlsSignatureService, Hash as _};
use crypto::{Digest, PublicKey, SignatureService};
use futures::TryFutureExt;
use log::{debug, error, info, warn};
use network::{CancelHandler, ReliableSender};
use std::collections::{HashMap, HashSet};
use std::sync::atomic::{AtomicU64, Ordering};
use std::sync::Arc;
use store::Store;
use tokio::sync::mpsc::{Receiver, Sender};

// #[cfg(test)]
// #[path = "tests/core_tests.rs"]
// pub mod core_tests;

pub struct Core {
    /// The public key of this primary.
    name: PublicKey,
    /// The committee information.
    committee: Arc<Committee>,
    /// The clan information.
    clan: Arc<Clan>,
    /// The vector of sorted keys.
    sorted_keys: Arc<Vec<PublicKeyShareG2>>,
    /// The combined public key.
    combined_pubkey: Arc<PublicKeyShareG2>,
    /// The persistent storage.
    store: Store,
    /// Handles synchronization with other nodes and our workers.
    synchronizer: Synchronizer,
    /// Service to sign headers.
    signature_service: SignatureService,
    /// BLS Service to sign headers.
    bls_signature_service: BlsSignatureService,
    /// The current consensus round (used for cleanup).
    consensus_round: Arc<AtomicU64>,
    /// The depth of the garbage collector.
    gc_depth: Round,
    /// Sender to loopback messages to self (core)
    tx_primary: Sender<PrimaryMessage>,
    /// Receiver for dag messages (headers, timeouts, votes, certificates).
    rx_primaries: Receiver<PrimaryMessage>,
    /// Receives loopback headers from the `HeaderWaiter`.
    rx_header_waiter: Receiver<HeaderMessage>,
    /// Receives loopback certificates from the `CertificateWaiter`.
    rx_certificate_waiter: Receiver<Certificate>,
    /// Receives our newly created headers from the `Proposer`.
    rx_proposer: Receiver<HeaderWithCertificate>,
    /// Receives our newly created timeouts from the `Proposer`.
    rx_timeout: Receiver<Timeout>,
    /// Receives our newly created no vote msgs from the `Proposer`.
    rx_no_vote_msg: Receiver<NoVoteMsg>,
    /// Output all certificates to the consensus layer.
    tx_consensus: Sender<Certificate>,
    /// Send valid a quorum of certificates' ids to the `Proposer` (along with their round).
    tx_proposer: Sender<(Vec<Certificate>, Round)>,
    /// Send a valid TimeoutCertificate along with the round to the `Proposer`.
    tx_timeout_cert: Sender<(TimeoutCert, Round)>,
    /// Send a valid NoVoteCert along with the round to the `Proposer`.
    tx_no_vote_cert: Sender<(NoVoteCert, Round)>,
    /// Send a the header that has voted for the prev leader to the `Consensus` logic.
    tx_consensus_header_msg: Sender<ConsensusMessage>,
    // tx_vote: Sender<Vote>,
    /// The last garbage collected round.
    gc_round: Round,
    /// The authors of the last voted headers.
    last_voted: HashMap<Round, HashSet<PublicKey>>,
    /// For storing info of header infos in processing
    processing_header_infos: HashMap<Digest, HeaderInfo>,
    /// For storing info of vote aggregators in processing
    // processing_vote_aggregators: HashMap<Digest, VotesAggregator>,
    /// For storing info of processed certificates
    processed_certs: HashMap<Round, HashSet<PublicKey>>,
    /// Aggregates certificates to use as parents for new headers.
    certificates_aggregators: HashMap<Round, Box<CertificatesAggregator>>,
    /// A network sender to send the batches to the other workers.
    network: ReliableSender,
    /// Keeps the cancel handlers of the messages we sent.
    cancel_handlers: HashMap<Round, Vec<CancelHandler>>,
    /// Aggregates timeouts to use for sending timeout certificate.
    timeouts_aggregators: HashMap<Round, Box<TimeoutAggregator>>,
    /// Aggregates no vote messages to use for sending no vote certificates.
    no_vote_aggregators: HashMap<Round, HashMap<PublicKey, Box<NoVoteAggregator>>>,
    /// Numbers of leader per round
    leaders_per_round: usize,
<<<<<<< HEAD
    // pool: ThreadPool,
=======
    tx_certs: Sender<Vec<Certificate>>,
>>>>>>> 64581d7f
}

impl Core {
    #[allow(clippy::too_many_arguments)]
    pub fn spawn(
        name: PublicKey,
        committee: Arc<Committee>,
        clan: Arc<Clan>,
        sorted_keys: Arc<Vec<PublicKeyShareG2>>,
        combined_pubkey: Arc<PublicKeyShareG2>,
        store: Store,
        synchronizer: Synchronizer,
        signature_service: SignatureService,
        bls_signature_service: BlsSignatureService,
        consensus_round: Arc<AtomicU64>,
        gc_depth: Round,
        tx_primary: Sender<PrimaryMessage>,
        rx_primaries: Receiver<PrimaryMessage>,
        rx_header_waiter: Receiver<HeaderMessage>,
        rx_certificate_waiter: Receiver<Certificate>,
        rx_proposer: Receiver<HeaderWithCertificate>,
        rx_timeout: Receiver<Timeout>,
        rx_no_vote_msg: Receiver<NoVoteMsg>,
        tx_consensus: Sender<Certificate>,
        tx_proposer: Sender<(Vec<Certificate>, Round)>,
        tx_timeout_cert: Sender<(TimeoutCert, Round)>,
        tx_no_vote_cert: Sender<(NoVoteCert, Round)>,
        tx_consensus_header_msg: Sender<ConsensusMessage>,
        tx_certs: Sender<Vec<Certificate>>,
        leaders_per_round: usize,
<<<<<<< HEAD
        _threadpool_size: usize,
=======
>>>>>>> 64581d7f
    ) {
        // let pool = ThreadPoolBuilder::new().num_threads(threadpool_size).build().unwrap();
        tokio::spawn(async move {
            Self {
                name,
                committee,
                clan,
                sorted_keys,
                combined_pubkey,
                store,
                synchronizer,
                signature_service,
                bls_signature_service,
                consensus_round,
                gc_depth,
                tx_primary,
                rx_primaries,
                rx_header_waiter,
                rx_certificate_waiter,
                rx_proposer,
                rx_timeout,
                rx_no_vote_msg,
                tx_consensus,
                tx_proposer,
                tx_timeout_cert,
                tx_no_vote_cert,
                tx_consensus_header_msg,
                // tx_vote,
                gc_round: 0,
                last_voted: HashMap::with_capacity(2 * gc_depth as usize),
                processing_header_infos: HashMap::new(),
                // processing_vote_aggregators: HashMap::new(),
                processed_certs: HashMap::with_capacity(2 * gc_depth as usize),
                certificates_aggregators: HashMap::with_capacity(2 * gc_depth as usize),
                network: ReliableSender::new(),
                cancel_handlers: HashMap::with_capacity(2 * gc_depth as usize),
                timeouts_aggregators: HashMap::with_capacity(2 * gc_depth as usize),
                no_vote_aggregators: HashMap::with_capacity(2 * gc_depth as usize),
                tx_certs,
                leaders_per_round,
<<<<<<< HEAD
                // pool
=======
>>>>>>> 64581d7f
            }
            .run()
            .await;
        });
    }

    async fn process_own_timeout(&mut self, timeout: Timeout) -> DagResult<()> {
        // Serialize the Timeout instance into bytes using bincode or a similar serialization tool.
        let bytes = bincode::serialize(&PrimaryMessage::Timeout(timeout.clone()))
            .expect("Failed to serialize own timeout");

        // Broadcast the serialized Timeout to all other primaries.
        let addresses = self
            .committee
            .others_primaries(&self.name)
            .iter()
            .map(|(_, info)| info.primary_to_primary)
            .collect();

        // Send the Timeout to each address.
        let handlers = self.network.broadcast(addresses, Bytes::from(bytes)).await;

        self.cancel_handlers
            .entry(timeout.round)
            .or_insert_with(Vec::new)
            .extend(handlers);

        // Log the broadcast for debugging purposes.
        debug!("Broadcasted own timeout for round {}", timeout.round);

        self.process_timeout(timeout).await
    }

    async fn process_own_no_vote_msg(&mut self, no_vote_msg: NoVoteMsg) -> DagResult<()> {
        // Serialize the No Vote Msg instance into bytes using bincode or a similar serialization tool.
        let bytes = bincode::serialize(&PrimaryMessage::NoVoteMsg(no_vote_msg.clone()))
            .expect("Failed to serialize own no vote message");

        // Send No Vote Msg to the leader of the round
        let leader_pub_key = self.committee.leader((no_vote_msg.round + 1) as usize);

        let address = self
            .committee
            .primary(&leader_pub_key)
            .expect("public key not found")
            .primary_to_primary;
        // Send the No Vote Msg to each address.
        let handler = self.network.send(address, Bytes::from(bytes)).await;
        self.cancel_handlers
            .entry(no_vote_msg.round)
            .or_insert_with(Vec::new)
            .push(handler);

        // Log the broadcast for debugging purposes.
        debug!(
            "Broadcasted own no vote message for round {}",
            no_vote_msg.round
        );

        Ok(())
    }

    async fn process_own_header(
        &mut self,
        header_with_certificates: HeaderWithCertificate,
        tx_primary: &Arc<Sender<PrimaryMessage>>,
    ) -> DagResult<()> {
        // Reset the votes aggregator.
        let h_round = header_with_certificates.header.round;
        let parents = header_with_certificates.parents.clone();

        let header_info = HeaderInfo::create_from(&header_with_certificates.header);

        self.processing_header_infos
            .entry(header_info.id)
            .or_insert(header_info.clone());

        // Broadcast the new full header in a reliable manner to clan members.
        let addresses: Vec<_>;
        if self.clan.is_member(&self.name) {
            addresses = self.clan.my_clan_other_primaries(&self.name);
        } else {
            addresses = self.committee.clan_members_primaries(&self.name);
        }

        let addresses = addresses
            .iter()
            .map(|(_, x)| x.primary_to_primary)
            .collect();
        let header_msg = HeaderMessage::HeaderWithCertificate(header_with_certificates);
        let bytes = bincode::serialize(&PrimaryMessage::HeaderMsg(header_msg))
            .expect("Failed to serialize our own header");
        let handlers = self.network.broadcast(addresses, Bytes::from(bytes)).await;
        self.cancel_handlers
            .entry(h_round)
            .or_insert_with(Vec::new)
            .extend(handlers);

        // Broadcast the new header info in a reliable manner to non clan members.
        let header_info_with_parents = HeaderInfoWithCertificate {
            header_info,
            parents,
        };

        let header_info_msg: HeaderMessage =
            HeaderMessage::HeaderInfoWithCertificate(header_info_with_parents);
        let bytes = bincode::serialize(&PrimaryMessage::HeaderMsg(header_info_msg.clone()))
            .expect("Failed to serialize our own header info");

        let addresses = self
            .committee
            .others_primaries_not_in_clan(&self.name)
            .iter()
            .map(|(_, x)| x.primary_to_primary)
            .collect();

        let handlers = self.network.broadcast(addresses, Bytes::from(bytes)).await;
        self.cancel_handlers
            .entry(h_round)
            .or_insert_with(Vec::new)
            .extend(handlers);

        // Process the header.
        self.process_header_msg(&header_info_msg, tx_primary).await
    }

    async fn process_parent_certificates(
        &mut self,
        parent_certs: &Vec<Certificate>,
    ) -> DagResult<()> {
        for certificate in parent_certs {
            if self
                .processed_certs
                .entry(certificate.round)
                .or_insert_with(HashSet::new)
                .insert(certificate.origin())
            {
                // Check if we have enough certificates to enter a new dag round and propose a header.
                if let Some(parents) = self
                    .certificates_aggregators
                    .entry(certificate.round())
                    .or_insert_with(|| Box::new(CertificatesAggregator::new()))
                    .append(&certificate, &self.committee, self.leaders_per_round)?
                {
                    // Send it to the `Proposer`.
                    self.tx_proposer
                        .send((parents, certificate.round()))
                        .await
                        .expect("Failed to send certificate");
                }
                let id = certificate.header_id;
                if let Err(e) = self
                    .tx_consensus_header_msg
                    .send(ConsensusMessage::Certificate(certificate.clone()))
                    .await
                {
                    warn!(
                        "Failed to deliver certificate {} to the consensus: {}",
                        id, e
                    );
                }
            }
        }
        Ok(())
    }

    #[async_recursion]
    async fn process_header_msg(
        &mut self,
        header_msg: &HeaderMessage,
        tx_primary: &Arc<Sender<PrimaryMessage>>,
    ) -> DagResult<()> {
        debug!("Processing {:?}", header_msg);
        let header_info: HeaderInfo;

        match header_msg {
            HeaderMessage::HeaderWithCertificate(header_with_parents) => {
                let _ = self
                    .tx_certs
                    .send(header_with_parents.parents.clone())
                    .await;
                // self.process_parent_certificates(&header_with_parents.parents)
                // .await?;
                header_info = HeaderInfo::create_from(&header_with_parents.header);
            }
            HeaderMessage::HeaderInfoWithCertificate(header_info_with_parents) => {
                // self.process_parent_certificates(&header_info_with_parents.parents)
                //     .await?;
                let _ = self
                    .tx_certs
                    .send(header_info_with_parents.parents.clone())
                    .await;
                header_info = header_info_with_parents.header_info.clone();
            }
            HeaderMessage::Header(header) => {
                header_info = HeaderInfo::create_from(&header);
            }
            HeaderMessage::HeaderInfo(h_info) => {
                header_info = h_info.clone();
            }
        }
        info!(
            "received header {:?} round {}",
            header_info.id, header_info.round
        );

        // Indicate that we are processing this header.
        self.processing_header_infos
            .entry(header_info.id)
            .or_insert(header_info.clone());

        // Check if we can vote for this header.
        if self
            .last_voted
            .entry(header_info.round)
            .or_insert_with(HashSet::new)
            .insert(header_info.author)
        {
            // Make a vote and send it to all nodes
            let vote = Vote::new_for_header_info(
                &header_info,
                &self.name,
                &mut self.bls_signature_service,
            )
            .await;
            // debug!("Created {:?}", vote);

            let addresses = self
                .committee
                .others_primaries(&self.name)
                .iter()
                .map(|(_, x)| x.primary_to_primary)
                .collect();
            let bytes = bincode::serialize(&PrimaryMessage::Vote(vote.clone()))
                .expect("Failed to serialize our own vote");
            let handlers = self.network.broadcast(addresses, Bytes::from(bytes)).await;
            self.cancel_handlers
                .entry(header_info.round)
                .or_insert_with(Vec::new)
                .extend(handlers);

            self.process_vote(&vote, tx_primary)
                .await
                .expect("Failed to process our own vote");
        }

        // Ensure we have the parents. If at least one parent is missing, the synchronizer returns an empty
        // vector; it will gather the missing parents (as well as all ancestors) from other nodes and then
        // reschedule processing of this header.

        if header_info.round != 1 {
            let parents = self
                .synchronizer
                .get_parents(&HeaderType::HeaderInfo(header_info.clone()))
                .await?;
            if parents.is_empty() {
                debug!(
                    "Processing of {} suspended: missing parent(s)",
                    header_info.id
                );
                return Ok(());
            }
        }

        // Send header to consensus
        self.tx_consensus_header_msg
            .send(ConsensusMessage::HeaderInfo(header_info.clone()))
            .await
            .expect("Failed to send header to consensus");

        let hid = header_info.id;
        // Store the header.
        let header_type = HeaderType::HeaderInfo(header_info);
        let bytes = bincode::serialize(&header_type).expect("Failed to serialize header");
        self.store.write(hid.to_vec(), bytes).await;

        Ok(())
    }

    #[async_recursion]
    async fn process_timeout(&mut self, timeout: Timeout) -> DagResult<()> {
        debug!("Processing {:?}", timeout);

        // Check if we have enough timeout messages to create a timeout cert to propose next header.
        if let Some(timeout_cert) = self
            .timeouts_aggregators
            .entry(timeout.round)
            .or_insert_with(|| Box::new(TimeoutAggregator::new()))
            .append(timeout.clone(), &self.committee)?
        {
            debug!("Aggregated timeout cert {:?}", timeout);
            // Send it to the `Proposer`.
            self.tx_timeout_cert
                .send((timeout_cert, timeout.round))
                .await
                .expect("Failed to send timeout");
        }
        Ok(())
    }

    #[async_recursion]
    async fn process_no_vote_msg(&mut self, no_vote_msg: NoVoteMsg) -> DagResult<()> {
        debug!("Processing {:?}", no_vote_msg);

        // Check if there's already an aggregator for this round, prepare to add if not
        if !self
            .no_vote_aggregators
            .entry(no_vote_msg.round)
            .or_insert_with(|| HashMap::new())
            .contains_key(&no_vote_msg.leader)
        {
            let initial_no_vote_msg = NoVoteMsg::new(
                no_vote_msg.round,
                no_vote_msg.leader,
                self.name.clone(),
                &mut self.signature_service,
            )
            .await;

            let mut aggregator = NoVoteAggregator::new();
            // Add the initial message to the new aggregator
            aggregator.append(initial_no_vote_msg, &self.committee)?;

            // Insert the new aggregator into the map
            self.no_vote_aggregators
                .entry(no_vote_msg.round)
                .or_insert_with(|| HashMap::new())
                .insert(no_vote_msg.leader, Box::new(aggregator));
        }

        // Check if we have no vote messages to create a no vote cert to propose next header(as a leader).
        if let Some(no_vote_cert) = self
            .no_vote_aggregators
            .entry(no_vote_msg.round)
            .or_insert_with(|| HashMap::new())
            .entry(no_vote_msg.leader)
            .or_insert(Box::new(NoVoteAggregator::new()))
            .append(no_vote_msg.clone(), &self.committee)?
        {
            // Send it to the `Proposer`.
            debug!("Aggregated no vote cert {:?}", no_vote_msg);
            self.tx_no_vote_cert
                .send((no_vote_cert, no_vote_msg.round))
                .await
                .expect("Failed to send no vote message");
        }
        Ok(())
    }

    #[async_recursion]
    async fn process_vote(
        &mut self,
        vote: &Vote,
        tx_primary: &Arc<Sender<PrimaryMessage>>,
    ) -> DagResult<()> {
        debug!("Processing {:?}", vote);

        // if !self.processing_vote_aggregators.contains_key(&vote.id) {
        //     self.processing_vote_aggregators
        //         .entry(vote.id)
        //         .or_insert(VotesAggregator::new(
        //             self.sorted_keys.clone(),
        //             self.committee.size(),
        //         ));
        // }

        // // Add it to the votes' aggregator and try to make a new certificate.
        // if let Some(vote_aggregator) = self.processing_vote_aggregators.get_mut(&vote.id) {
        //     // Add it to the votes' aggregator and try to make a new certificate.
        //     if let Some(certificate) = vote_aggregator.append(&vote, &self.committee, &self.clan)? {
        //         debug!("Assembled {:?}", certificate);
        //         info!("Assembled cert {:?} round {}", certificate.header_id, certificate.round);

        //         // // Broadcast the certificate.
        //         // let addresses = self
        //         //     .committee
        //         //     .others_primaries(&self.name)
        //         //     .iter()
        //         //     .map(|(_, x)| x.primary_to_primary)
        //         //     .collect();
        //         // let bytes = bincode::serialize(&PrimaryMessage::Certificate(certificate.clone()))
        //         //     .expect("Failed to serialize our own certificate");
        //         // let handlers = self.network.broadcast(addresses, Bytes::from(bytes)).await;
        //         // self.cancel_handlers
        //         //     .entry(certificate.round())
        //         //     .or_insert_with(Vec::new)
        //         //     .extend(handlers);

        //         // Process the new certificate.
        //         let committee = Arc::clone(&self.committee);
        //         let sorted_keys = Arc::clone(&self.sorted_keys);
        //         let tx_primary = Arc::clone(&tx_primary);
        //         let combined_key = Arc::clone(&self.combined_pubkey);

        //         tokio::task::spawn_blocking(move || {
        //             certificate
        //                 .verify(&committee, &sorted_keys, &combined_key)
        //                 .map_err(DagError::from)
        //                 .unwrap();
        //             info!(
        //                 "Certificate verified for header {:?} round {:?}",
        //                 certificate.header_id, certificate.round
        //             );
        //             let _ =
        //                 tx_primary.blocking_send(PrimaryMessage::VerifiedCertificate(certificate));
        //         });

        //         // self.pool.spawn(move || {
        //         //     certificate
        //         //         .verify(&committee, &sorted_keys, &combined_key)
        //         //         .map_err(DagError::from)
        //         //         .unwrap();
        //         //     info!(
        //         //         "Certificate verified for header {:?} round {:?}",
        //         //         certificate.header_id, certificate.round
        //         //     );
        //         //     let _ =
        //         //         tx_primary.blocking_send(PrimaryMessage::VerifiedCertificate(certificate));
        //         // });

        //     }
        // }

        Ok(())
    }

    #[async_recursion]
    async fn process_certificate(&mut self, certificate: Certificate) -> DagResult<()> {
        debug!("Processing {:?}", certificate);
        info!("received cert {:?}", certificate.header_id);

        // Ensure we have all the ancestors of this certificate yet. If we don't, the synchronizer will gather
        // them and trigger re-processing of this certificate.
        if !self.synchronizer.deliver_certificate(&certificate).await? {
            debug!(
                "Processing of {:?} suspended: missing ancestors",
                certificate
            );
            return Ok(());
        }

        // Store the certificate.
        let bytes = bincode::serialize(&certificate).expect("Failed to serialize certificate");
        self.store.write(certificate.digest().to_vec(), bytes).await;

        // Check if we have enough certificates to enter a new dag round and propose a header.
        if let Some(parents) = self
            .certificates_aggregators
            .entry(certificate.round())
            .or_insert_with(|| Box::new(CertificatesAggregator::new()))
            .append(&certificate, &self.committee, self.leaders_per_round)?
        {
            // Send it to the `Proposer`.
            self.tx_proposer
                .send((parents, certificate.round()))
                .await
                .expect("Failed to send certificate");
        }

        if self
            .processed_certs
            .entry(certificate.round)
            .or_insert_with(HashSet::new)
            .insert(certificate.origin())
        {
            // Send it to the consensus layer.
            let id = certificate.header_id;
            debug!("sending certificate {:?} to consensus", id);
            if let Err(e) = self.tx_consensus.send(certificate).await {
                warn!(
                    "Failed to deliver certificate {} to the consensus: {}",
                    id, e
                );
            }
        }
        Ok(())
    }

    fn sanitize_header_msg(&mut self, header_msg: &HeaderMessage) -> DagResult<()> {
        match header_msg {
            HeaderMessage::HeaderWithCertificate(header_with_parents) => {
                let header = &header_with_parents.header;
                ensure!(
                    self.gc_round <= header.round,
                    DagError::TooOld(header.id, header.round)
                );
                // Verify the header's signature.
                header.verify(&self.committee)?;
                Ok(())
            }
            HeaderMessage::HeaderInfoWithCertificate(header_info_with_parents) => {
                let header_info = &header_info_with_parents.header_info;
                ensure!(
                    self.gc_round <= header_info.round,
                    DagError::TooOld(header_info.id, header_info.round)
                );
                // Verify the header's signature.
                header_info.verify(&self.committee)?;
                Ok(())
            }
            HeaderMessage::Header(header) => {
                ensure!(
                    self.gc_round <= header.round,
                    DagError::TooOld(header.id, header.round)
                );

                // Verify the header's signature.
                header.verify(&self.committee)?;
                Ok(())
            }

            HeaderMessage::HeaderInfo(header_info) => {
                ensure!(
                    self.gc_round <= header_info.round,
                    DagError::TooOld(header_info.id, header_info.round)
                );

                // Verify the header's signature.
                header_info.verify(&self.committee)?;
                Ok(())
            }
        }

        // TODO [issue #3]: Prevent bad nodes from sending junk headers with high round numbers.
    }

    fn sanitize_timeout(&mut self, timeout: &Timeout) -> DagResult<()> {
        ensure!(
            self.gc_round <= timeout.round,
            DagError::TooOld(timeout.digest(), timeout.round)
        );

        // Verify the timeout's signature.
        timeout.verify(&self.committee)?;

        Ok(())
    }

    fn sanitize_no_vote_msg(&mut self, no_vote_msg: &NoVoteMsg) -> DagResult<()> {
        ensure!(
            self.gc_round <= no_vote_msg.round,
            DagError::TooOld(no_vote_msg.digest(), no_vote_msg.round)
        );

        // Verify the no vote message's signature.
        no_vote_msg.verify(&self.committee)?;

        Ok(())
    }

    fn sanitize_vote(&mut self, vote: &Vote) -> DagResult<()> {
        if let Some(header_info) = self.processing_header_infos.get(&vote.id) {
            ensure!(
                header_info.round <= vote.round,
                DagError::TooOld(vote.digest(), vote.round)
            );

            // Ensure we receive a vote on the expected header.
            ensure!(
                vote.id == header_info.id
                    && vote.origin == header_info.author
                    && vote.round == header_info.round,
                DagError::UnexpectedVote(vote.id)
            );
        }
        Ok(())
        // Verify the vote.
        // vote.verify(&self.committee).map_err(DagError::from)
    }

    fn sanitize_certificate(
        &mut self,
        certificate: &Certificate,
        tx_primary: &Arc<Sender<PrimaryMessage>>,
    ) -> DagResult<()> {
        ensure!(
            self.gc_round <= certificate.round(),
            DagError::TooOld(certificate.digest(), certificate.round())
        );

        // if !self.processed_headers.contains(&certificate.header_id) {
        //     // Verify the certificate (and the embedded header).
        //     let committee = Arc::clone(&self.committee);
        //     let sorted_keys = Arc::clone(&self.sorted_keys);
        //     let tx_primary = tx_primary.clone();
        //     let combined_key = Arc::clone(&self.combined_pubkey);

        //     tokio::task::spawn_blocking(move || {
        //         certificate
        //             .verify(&committee, &sorted_keys, &combined_key)
        //             .map_err(DagError::from)
        //             .unwrap();
        //         info!(
        //             "ExtCertificate verified for header {:?} round {:?}",
        //             certificate.header_id, certificate.round
        //         );
        //         let _ = tx_primary.blocking_send(PrimaryMessage::VerifiedCertificate(certificate));
        //     });
        // }

        Ok(())
    }

    // Main loop listening to incoming messages.
    pub async fn run(&mut self) {
        let tx_primary = Arc::new(self.tx_primary.clone());
        let sender_channel = tx_primary.clone();

        loop {
            let result = tokio::select! {
                // We receive here messages from other primaries.
                Some(message) = self.rx_primaries.recv() => {
                    match message {
                        PrimaryMessage::HeaderMsg(header_msg) => {
                            match self.sanitize_header_msg(&header_msg) {
                                Ok(()) => self.process_header_msg(&header_msg, &sender_channel).await,
                                error => error
                            }

                        },
                        PrimaryMessage::Timeout(timeout) => {
                            match self.sanitize_timeout(&timeout) {
                                Ok(()) => self.process_timeout(timeout).await,
                                error => error
                            }

                        },
                        PrimaryMessage::NoVoteMsg(no_vote_msg) => {
                            match self.sanitize_no_vote_msg(&no_vote_msg) {
                                Ok(()) => self.process_no_vote_msg(no_vote_msg).await,
                                error => error
                            }

                        },
                        // PrimaryMessage::Vote(vote) => {
                        //     match self.sanitize_vote(&vote) {
                        //         Ok(()) => {
                        //             let _ = self.tx_vote.send(vote).await.unwrap();
                        //             Ok(())
                        //         },
                        //         error => error,

                        //     }
                        // },
                        PrimaryMessage::Certificate(certificate) => {
                            let res = self.sanitize_certificate(&certificate, &sender_channel);
                            res
                        },
                        PrimaryMessage::VerifiedCertificate(certificate) => {
                            let res = self.process_certificate(certificate).await;
                            res
                        },
                        _ => panic!("Unexpected core message")
                    }
                },

                // We receive here loopback headers from the `HeaderWaiter`. Those are headers for which we interrupted
                // execution (we were missing some of their dependencies) and we are now ready to resume processing.
                Some(header) = self.rx_header_waiter.recv() => self.process_header_msg(&header, &sender_channel).await,

                // We receive here loopback certificates from the `CertificateWaiter`. Those are certificates for which
                // we interrupted execution (we were missing some of their ancestors) and we are now ready to resume
                // processing.
                Some(certificate) = self.rx_certificate_waiter.recv() => self.process_certificate(certificate).await,

                // We also receive here our new headers created by the `Proposer`.
                Some(header_with_parents) = self.rx_proposer.recv() => self.process_own_header(header_with_parents, &sender_channel).await,
                // We also receive here our timeout created by the `Proposer`.
                Some(timeout) = self.rx_timeout.recv() => self.process_own_timeout(timeout).await,
                // We also receive here our no vote messages created by the `Proposer`.
                Some(no_vote_msg) = self.rx_no_vote_msg.recv() => self.process_own_no_vote_msg(no_vote_msg).await,
            };
            match result {
                Ok(()) => (),
                Err(DagError::StoreError(e)) => {
                    error!("{}", e);
                    panic!("Storage failure: killing node.");
                }
                Err(e @ DagError::TooOld(..)) => debug!("{}", e),
                Err(e) => warn!("{}", e),
            }

            // Cleanup internal state.
            let round = self.consensus_round.load(Ordering::Relaxed);
            if round > self.gc_depth {
                let gc_round = round - self.gc_depth;
                self.last_voted.retain(|k, _| k >= &gc_round);
                self.processing_header_infos
                    .retain(|_, h| &h.round >= &gc_round);
                self.certificates_aggregators.retain(|k, _| k >= &gc_round);
                self.cancel_handlers.retain(|k, _| k >= &gc_round);
                self.gc_round = gc_round;
            }
        }
    }
}<|MERGE_RESOLUTION|>--- conflicted
+++ resolved
@@ -98,11 +98,7 @@
     no_vote_aggregators: HashMap<Round, HashMap<PublicKey, Box<NoVoteAggregator>>>,
     /// Numbers of leader per round
     leaders_per_round: usize,
-<<<<<<< HEAD
-    // pool: ThreadPool,
-=======
     tx_certs: Sender<Vec<Certificate>>,
->>>>>>> 64581d7f
 }
 
 impl Core {
@@ -133,10 +129,6 @@
         tx_consensus_header_msg: Sender<ConsensusMessage>,
         tx_certs: Sender<Vec<Certificate>>,
         leaders_per_round: usize,
-<<<<<<< HEAD
-        _threadpool_size: usize,
-=======
->>>>>>> 64581d7f
     ) {
         // let pool = ThreadPoolBuilder::new().num_threads(threadpool_size).build().unwrap();
         tokio::spawn(async move {
@@ -177,10 +169,6 @@
                 no_vote_aggregators: HashMap::with_capacity(2 * gc_depth as usize),
                 tx_certs,
                 leaders_per_round,
-<<<<<<< HEAD
-                // pool
-=======
->>>>>>> 64581d7f
             }
             .run()
             .await;
