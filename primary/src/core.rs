--- conflicted
+++ resolved
@@ -31,7 +31,7 @@
     /// The committee information.
     committee: Committee,
     sorted_keys: Arc<Vec<PublicKeyShareG2>>,
-    combined_pubkey : PublicKeyShareG2,
+    combined_pubkey: PublicKeyShareG2,
     /// The persistent storage.
     store: Store,
     /// Handles synchronization with other nodes and our workers.
@@ -98,7 +98,7 @@
         name_bls: PublicKeyShareG2,
         committee: Committee,
         sorted_keys: Arc<Vec<PublicKeyShareG2>>,
-        combined_pubkey : PublicKeyShareG2,
+        combined_pubkey: PublicKeyShareG2,
         store: Store,
         synchronizer: Synchronizer,
         signature_service: SignatureService,
@@ -413,14 +413,9 @@
             self.processing_vote_aggregators.get_mut(&vote.id),
         ) {
             // Add it to the votes' aggregator and try to make a new certificate.
-<<<<<<< HEAD
             if let Some(certificate) =
-            vote_aggregator
-                .append(vote, &self.committee, header, &self.combined_pubkey)?
+                vote_aggregator.append(vote, &self.committee, header, &self.combined_pubkey)?
             {
-=======
-            if let Some(certificate) = vote_aggregator.append(vote, &self.committee, header)? {
->>>>>>> 9f909837
                 debug!("Assembled {:?}", certificate);
 
                 // Broadcast the certificate.
@@ -570,13 +565,9 @@
         );
 
         // Verify the certificate (and the embedded header).
-<<<<<<< HEAD
-        certificate.verify(&self.committee,&self.sorted_keys, &self.combined_pubkey).map_err(DagError::from)
-=======
         certificate
-            .verify(&self.committee, &self.sorted_keys)
+            .verify(&self.committee, &self.sorted_keys, &self.combined_pubkey)
             .map_err(DagError::from)
->>>>>>> 9f909837
         // Ok(())
     }
 
